use crate::core::{
    BatchScanRequest, BatchScanResponse, MCPScannerCore, ScanRequest, ScanResponse,
    ValidationResponse,
};
use axum::{
    extract::State,
    http::{HeaderMap, Method, StatusCode},
    response::Json,
    routing::{get, post},
    Router,
};
use serde_json::{json, Value};
use std::collections::HashMap;
use std::sync::Arc;
use tower_http::cors::{Any, CorsLayer};
use tower_http::trace::TraceLayer;
use tracing::{debug, error, info};

#[derive(Clone)]
pub struct ServerState {
    core: Arc<MCPScannerCore>,
}

#[derive(Debug, Clone)]
pub struct ServerConfig {
    pub port: u16,
    pub host: String,
}

impl Default for ServerConfig {
    fn default() -> Self {
        Self {
            port: 3000,
            host: "0.0.0.0".to_string(),
        }
    }
}

pub struct MCPScannerServer {
    core: MCPScannerCore,
    config: ServerConfig,
}

impl MCPScannerServer {
    pub fn new() -> anyhow::Result<Self> {
        Ok(Self {
            core: MCPScannerCore::new()?,
            config: ServerConfig::default(),
        })
    }

    pub fn with_port(mut self, port: u16) -> Self {
        self.config.port = port;
        self
    }

    pub fn with_host(mut self, host: String) -> Self {
        self.config.host = host;
        self
    }

    pub async fn start(self) -> anyhow::Result<()> {
        let state = ServerState {
            core: Arc::new(self.core),
        };

        // Configure CORS
        let cors = CorsLayer::new()
            .allow_origin(Any)
            .allow_methods([Method::GET, Method::POST, Method::OPTIONS])
            .allow_headers(Any);

        // Create router with routes
        let app = Router::new()
            .route("/", get(api_docs))
            .route("/health", get(health_check))
            .route("/protocol", get(protocol_info))
            .route("/scan", post(scan_endpoint))
            .route("/validate", post(validate_endpoint))
            .route("/batch-scan", post(batch_scan_endpoint))
            .layer(cors)
            .layer(TraceLayer::new_for_http())
            .with_state(state);

        let addr = format!("{}:{}", self.config.host, self.config.port);
        info!("Starting MCP Scanner Server on http://{addr}");
        debug!("Protocol version: 2025-06-18");

        let listener = tokio::net::TcpListener::bind(&addr).await?;
        axum::serve(listener, app).await?;

        Ok(())
    }
}

<<<<<<< HEAD
/// Helper function to extract Javelin API key from headers and add to `auth_headers`
=======
/// Helper function to extract Javelin API key from headers and add to auth_headers
>>>>>>> 4d678456
fn extract_and_add_api_key(
    headers: &HeaderMap,
    auth_headers: &mut Option<HashMap<String, String>>,
) {
    if let Some(api_key) = headers
        .get("x-javelin-apikey")
        .and_then(|h| h.to_str().ok())
        .filter(|key| !key.trim().is_empty())
    // Filter out empty keys
    {
        debug!("Extracted Javelin API key from X-Javelin-Apikey header");

        // Initialize auth_headers if it doesn't exist
        if auth_headers.is_none() {
            *auth_headers = Some(HashMap::new());
        }

        // Add the API key to auth_headers if not already present
        if let Some(ref mut headers_map) = auth_headers {
            if !headers_map.contains_key("x-javelin-api-key") {
                headers_map.insert("x-javelin-api-key".to_string(), api_key.to_string());
                debug!("Added API key to auth_headers for conversion");
            }
        }
    }
}

async fn health_check() -> Json<Value> {
    Json(json!({
        "status": "healthy",
        "timestamp": chrono::Utc::now().to_rfc3339(),
        "service": "ramparts-server",
        "version": "0.2.0",
        "protocol_version": "2025-06-18"
    }))
}

async fn protocol_info() -> Json<Value> {
    Json(json!({
        "protocol": {
            "version": "2025-06-18",
            "name": "Model Context Protocol",
            "transport": {
                "stdio": "supported",
                "http": "supported",
                "features": [
                    "JSON-RPC 2.0",
                    "Session Management",
                    "Protocol Version Headers",
                    "STDIO Process Communication",
                    "Multi-Transport Support"
                ]
            },
            "capabilities": [
                "tools/list",
                "resources/list",
                "prompts/list",
                "server/info"
            ]
        },
        "server": {
            "version": "0.2.0",
            "stdio_support": true,
            "mcp_compliance": "2025-06-18"
        }
    }))
}

async fn api_docs() -> Json<Value> {
    Json(json!({
        "service": "Ramparts Microservice",
        "version": "0.2.0",
        "protocol_version": "2025-06-18",
        "endpoints": {
            "GET /health": "Health check with protocol info",
            "GET /protocol": "MCP protocol information",
            "POST /scan": "Scan a single MCP server",
            "POST /validate": "Validate scan configuration",
            "POST /batch-scan": "Scan multiple MCP servers",
            "GET /": "API documentation"
        },
        "transports": {
            "http": {
                "supported": true,
                "description": "HTTP/HTTPS transport for remote MCP servers",
                "examples": [
                    "http://localhost:3000",
                    "https://api.example.com/mcp",
                    "http://192.168.1.100:8080"
                ]
            },
            "stdio": {
                "supported": true,
                "description": "STDIO transport for local MCP server processes",
                "examples": [
                    "stdio:///usr/local/bin/mcp-server",
                    "stdio://node /path/to/mcp-server.js",
                    "/usr/bin/python3 /path/to/mcp-server.py",
                    "mcp-server --config config.json"
                ]
            },

        },

        "example": {
            "POST /scan": {
                "url": "http://localhost:3000",
                "timeout": 180,
                "http_timeout": 30,
                "detailed": true,
                "format": "json",
                "auth_headers": { "Authorization": "Bearer token" }
            },
            "STDIO Example": {
                "url": "stdio:///usr/local/bin/mcp-server",
                "timeout": 180,
                "detailed": true,
                "format": "json"
            }
        }
    }))
}

async fn scan_endpoint(
    State(state): State<ServerState>,
    headers: HeaderMap,
    Json(mut request): Json<ScanRequest>,
) -> Result<Json<ScanResponse>, (StatusCode, Json<Value>)> {
    // Extract Javelin API key from headers using helper function
    extract_and_add_api_key(&headers, &mut request.auth_headers);

    // Input validation
    if request.url.is_empty() {
        return Err((
            StatusCode::BAD_REQUEST,
            Json(json!({
                "success": false,
                "error": "URL is required",
                "timestamp": chrono::Utc::now().to_rfc3339()
            })),
        ));
    }

    // Validate URL format - only HTTP/HTTPS supported with rmcp
    if !request.url.contains("://") {
        // Allow URLs without scheme - they'll be normalized to http://
    } else if !request.url.starts_with("http://") && !request.url.starts_with("https://") {
        return Err((
            StatusCode::BAD_REQUEST,
            Json(json!({
                "success": false,
                "error": "Only HTTP and HTTPS URLs are supported",
                "timestamp": chrono::Utc::now().to_rfc3339()
            })),
        ));
    }

    // Validate timeout values
    if let Some(timeout) = request.timeout {
        if timeout == 0 || timeout > 3600 {
            return Err((
                StatusCode::BAD_REQUEST,
                Json(json!({
                    "success": false,
                    "error": "Timeout must be between 1 and 3600 seconds",
                    "timestamp": chrono::Utc::now().to_rfc3339()
                })),
            ));
        }
    }

    debug!("Received scan request for URL: {}", request.url);

    let response = state.core.scan(request).await;

    if response.success {
        Ok(Json(response))
    } else {
        error!(
            "Scan failed: {}",
            response
                .error
                .as_ref()
                .unwrap_or(&"Unknown error".to_string())
        );
        Err((
            StatusCode::BAD_REQUEST,
            Json(json!({
                "success": false,
                "error": response.error,
                "timestamp": response.timestamp
            })),
        ))
    }
}

async fn validate_endpoint(
    State(state): State<ServerState>,
    headers: HeaderMap,
    Json(mut request): Json<ScanRequest>,
) -> Result<Json<ValidationResponse>, (StatusCode, Json<Value>)> {
    // Extract Javelin API key from headers using helper function
    extract_and_add_api_key(&headers, &mut request.auth_headers);
<<<<<<< HEAD
=======

>>>>>>> 4d678456
    debug!("Received validation request");

    let response = state.core.validate_config(&request);

    if response.success && response.valid {
        Ok(Json(response))
    } else {
        error!(
            "Validation failed: {}",
            response
                .error
                .as_ref()
                .unwrap_or(&"Unknown error".to_string())
        );
        Err((
            StatusCode::BAD_REQUEST,
            Json(json!({
                "success": false,
                "valid": false,
                "error": response.error,
                "timestamp": response.timestamp
            })),
        ))
    }
}

async fn batch_scan_endpoint(
    State(state): State<ServerState>,
    headers: HeaderMap,
    Json(mut request): Json<BatchScanRequest>,
) -> Result<Json<BatchScanResponse>, (StatusCode, Json<Value>)> {
    // Fix critical bug: Handle API key even when options is None
    if request.options.is_none() {
        // Create default options if they don't exist
        request.options = Some(ScanRequest::default());
    }

    // Extract Javelin API key from headers using helper function
    if let Some(ref mut options) = request.options {
        extract_and_add_api_key(&headers, &mut options.auth_headers);
    }

    if request.urls.is_empty() {
        return Err((
            StatusCode::BAD_REQUEST,
            Json(json!({
                "success": false,
                "error": "At least one URL is required",
                "timestamp": chrono::Utc::now().to_rfc3339()
            })),
        ));
    }

    debug!(
        "Received batch scan request for {} URLs",
        request.urls.len()
    );

    let response = state.core.batch_scan(request).await;

    if response.success {
        Ok(Json(response))
    } else {
<<<<<<< HEAD
        error!("Batch scan failed");
=======
        error!(
            "Batch scan failed: {} successful, {} failed",
            response.successful, response.failed
        );
>>>>>>> 4d678456
        Err((
            StatusCode::BAD_REQUEST,
            Json(json!({
                "success": false,
                "error": "Batch scan failed",
                "timestamp": response.timestamp
            })),
        ))
    }
}

// Tests removed for now - would need axum-test dependency

#[cfg(test)]
mod tests {
    use super::*;
    // Note: StatusCode is used in the validation logic but not in tests

    #[test]
    fn test_server_config_default() {
        let config = ServerConfig::default();
        assert_eq!(config.port, 3000);
        assert_eq!(config.host, "0.0.0.0");
    }

    #[test]
    fn test_scan_request_validation() {
        // Test empty URL
        let request = ScanRequest {
            url: String::new(),
            ..Default::default()
        };
        assert!(request.url.is_empty());

        // Test valid URL
        let request = ScanRequest {
            url: "https://example.com".to_string(),
            ..Default::default()
        };
        assert!(!request.url.is_empty());
        assert!(request.url.starts_with("https://"));
    }
}<|MERGE_RESOLUTION|>--- conflicted
+++ resolved
@@ -93,11 +93,7 @@
     }
 }
 
-<<<<<<< HEAD
-/// Helper function to extract Javelin API key from headers and add to `auth_headers`
-=======
 /// Helper function to extract Javelin API key from headers and add to auth_headers
->>>>>>> 4d678456
 fn extract_and_add_api_key(
     headers: &HeaderMap,
     auth_headers: &mut Option<HashMap<String, String>>,
@@ -301,10 +297,7 @@
 ) -> Result<Json<ValidationResponse>, (StatusCode, Json<Value>)> {
     // Extract Javelin API key from headers using helper function
     extract_and_add_api_key(&headers, &mut request.auth_headers);
-<<<<<<< HEAD
-=======
-
->>>>>>> 4d678456
+
     debug!("Received validation request");
 
     let response = state.core.validate_config(&request);
@@ -368,14 +361,10 @@
     if response.success {
         Ok(Json(response))
     } else {
-<<<<<<< HEAD
-        error!("Batch scan failed");
-=======
         error!(
             "Batch scan failed: {} successful, {} failed",
             response.successful, response.failed
         );
->>>>>>> 4d678456
         Err((
             StatusCode::BAD_REQUEST,
             Json(json!({
